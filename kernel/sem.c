/*
 * Copyright (c) 2010-2016 Wind River Systems, Inc.
 *
 * SPDX-License-Identifier: Apache-2.0
 */

/**
 * @file
 *
 * @brief Kernel semaphore object.
 *
 * The semaphores are of the 'counting' type, i.e. each 'give' operation will
 * increment the internal count by 1, if no thread is pending on it. The 'init'
 * call initializes the count to 'initial_count'. Following multiple 'give'
 * operations, the same number of 'take' operations can be performed without
 * the calling thread having to pend on the semaphore, or the calling task
 * having to poll.
 */

#include <kernel.h>
#include <kernel_structs.h>
#include <debug/object_tracing_common.h>
#include <toolchain.h>
#include <linker/sections.h>
#include <wait_q.h>
#include <sys/dlist.h>
#include <ksched.h>
#include <init.h>
#include <syscall_handler.h>
#include <tracing/tracing.h>
#include <sys/check.h>

/* We use a system-wide lock to synchronize semaphores, which has
 * unfortunate performance impact vs. using a per-object lock
 * (semaphores are *very* widely used).  But per-object locks require
 * significant extra RAM.  A properly spin-aware semaphore
 * implementation would spin on atomic access to the count variable,
 * and not a spinlock per se.  Useful optimization for the future...
 */
static struct k_spinlock lock;

#ifdef CONFIG_OBJECT_TRACING

struct k_sem *_trace_list_k_sem;

/*
 * Complete initialization of statically defined semaphores.
 */
static int init_sem_module(struct device *dev)
{
	ARG_UNUSED(dev);

	Z_STRUCT_SECTION_FOREACH(k_sem, sem) {
		SYS_TRACING_OBJ_INIT(k_sem, sem);
	}
	return 0;
}

SYS_INIT(init_sem_module, PRE_KERNEL_1, CONFIG_KERNEL_INIT_PRIORITY_OBJECTS);

#endif /* CONFIG_OBJECT_TRACING */

int z_impl_k_sem_init(struct k_sem *sem, unsigned int initial_count,
		      unsigned int limit)
{
<<<<<<< HEAD
	//__ASSERT(limit != 0U, "limit cannot be zero");
	//__ASSERT(initial_count <= limit, "count cannot be greater than limit");
	if (limit == 0U || initial_count > limit) {
=======
	/*
	 * Limit cannot be zero and count cannot be greater than limit
	 */
	CHECKIF(limit == 0U || initial_count > limit) {
>>>>>>> 08a39851
		return -EINVAL;
	}

	sys_trace_void(SYS_TRACE_ID_SEMA_INIT);
	sem->count = initial_count;
	sem->limit = limit;
	z_waitq_init(&sem->wait_q);
#if defined(CONFIG_POLL)
	sys_dlist_init(&sem->poll_events);
#endif

	SYS_TRACING_OBJ_INIT(k_sem, sem);

	z_object_init(sem);
	sys_trace_end_call(SYS_TRACE_ID_SEMA_INIT);

	return 0;
}

#ifdef CONFIG_USERSPACE
int z_vrfy_k_sem_init(struct k_sem *sem, unsigned int initial_count,
		      unsigned int limit)
{
	Z_OOPS(Z_SYSCALL_OBJ_INIT(sem, K_OBJ_SEM));
<<<<<<< HEAD
	//Z_OOPS(Z_SYSCALL_VERIFY(limit != 0 && initial_count <= limit));
=======
>>>>>>> 08a39851
	return z_impl_k_sem_init(sem, initial_count, limit);
}
#include <syscalls/k_sem_init_mrsh.c>
#endif

static inline void handle_poll_events(struct k_sem *sem)
{
#ifdef CONFIG_POLL
	z_handle_obj_poll_events(&sem->poll_events, K_POLL_STATE_SEM_AVAILABLE);
#else
	ARG_UNUSED(sem);
#endif
}

void z_impl_k_sem_give(struct k_sem *sem)
{
	k_spinlock_key_t key = k_spin_lock(&lock);
	struct k_thread *thread = z_unpend_first_thread(&sem->wait_q);

	sys_trace_void(SYS_TRACE_ID_SEMA_GIVE);

	if (thread != NULL) {
		arch_thread_return_value_set(thread, 0);
		z_ready_thread(thread);
	} else {
		sem->count += (sem->count != sem->limit) ? 1U : 0U;
		handle_poll_events(sem);
	}

	sys_trace_end_call(SYS_TRACE_ID_SEMA_GIVE);
	z_reschedule(&lock, key);
}

#ifdef CONFIG_USERSPACE
static inline void z_vrfy_k_sem_give(struct k_sem *sem)
{
	Z_OOPS(Z_SYSCALL_OBJ(sem, K_OBJ_SEM));
	z_impl_k_sem_give(sem);
}
#include <syscalls/k_sem_give_mrsh.c>
#endif

int z_impl_k_sem_take(struct k_sem *sem, s32_t timeout)
{
	int ret = 0;

	__ASSERT(((arch_is_in_isr() == false) || (timeout == K_NO_WAIT)), "");

	sys_trace_void(SYS_TRACE_ID_SEMA_TAKE);
	k_spinlock_key_t key = k_spin_lock(&lock);

	if (likely(sem->count > 0U)) {
		sem->count--;
		k_spin_unlock(&lock, key);
		ret = 0;
		goto out;
	}

	if (timeout == K_NO_WAIT) {
		k_spin_unlock(&lock, key);
		ret = -EBUSY;
		goto out;
	}

	ret = z_pend_curr(&lock, key, &sem->wait_q, timeout);

out:
	sys_trace_end_call(SYS_TRACE_ID_SEMA_TAKE);
	return ret;
}

#ifdef CONFIG_USERSPACE
static inline int z_vrfy_k_sem_take(struct k_sem *sem, s32_t timeout)
{
	Z_OOPS(Z_SYSCALL_OBJ(sem, K_OBJ_SEM));
	return z_impl_k_sem_take((struct k_sem *)sem, timeout);
}
#include <syscalls/k_sem_take_mrsh.c>

static inline void z_vrfy_k_sem_reset(struct k_sem *sem)
{
	Z_OOPS(Z_SYSCALL_OBJ(sem, K_OBJ_SEM));
	z_impl_k_sem_reset(sem);
}
#include <syscalls/k_sem_reset_mrsh.c>

static inline unsigned int z_vrfy_k_sem_count_get(struct k_sem *sem)
{
	Z_OOPS(Z_SYSCALL_OBJ(sem, K_OBJ_SEM));
	return z_impl_k_sem_count_get(sem);
}
#include <syscalls/k_sem_count_get_mrsh.c>

#endif<|MERGE_RESOLUTION|>--- conflicted
+++ resolved
@@ -63,16 +63,10 @@
 int z_impl_k_sem_init(struct k_sem *sem, unsigned int initial_count,
 		      unsigned int limit)
 {
-<<<<<<< HEAD
-	//__ASSERT(limit != 0U, "limit cannot be zero");
-	//__ASSERT(initial_count <= limit, "count cannot be greater than limit");
-	if (limit == 0U || initial_count > limit) {
-=======
 	/*
 	 * Limit cannot be zero and count cannot be greater than limit
 	 */
 	CHECKIF(limit == 0U || initial_count > limit) {
->>>>>>> 08a39851
 		return -EINVAL;
 	}
 
@@ -96,11 +90,13 @@
 int z_vrfy_k_sem_init(struct k_sem *sem, unsigned int initial_count,
 		      unsigned int limit)
 {
-	Z_OOPS(Z_SYSCALL_OBJ_INIT(sem, K_OBJ_SEM));
-<<<<<<< HEAD
-	//Z_OOPS(Z_SYSCALL_VERIFY(limit != 0 && initial_count <= limit));
-=======
->>>>>>> 08a39851
+	//Z_OOPS(Z_SYSCALL_OBJ_INIT(sem, K_OBJ_SEM));
+	int ret = k_syscall_obj_init(sem, K_OBJ_SEM);
+	
+	if (ret) {
+		return ret;
+	}
+
 	return z_impl_k_sem_init(sem, initial_count, limit);
 }
 #include <syscalls/k_sem_init_mrsh.c>
@@ -137,7 +133,7 @@
 #ifdef CONFIG_USERSPACE
 static inline void z_vrfy_k_sem_give(struct k_sem *sem)
 {
-	Z_OOPS(Z_SYSCALL_OBJ(sem, K_OBJ_SEM));
+	//Z_OOPS(Z_SYSCALL_OBJ(sem, K_OBJ_SEM));
 	z_impl_k_sem_give(sem);
 }
 #include <syscalls/k_sem_give_mrsh.c>
@@ -147,8 +143,15 @@
 {
 	int ret = 0;
 
-	__ASSERT(((arch_is_in_isr() == false) || (timeout == K_NO_WAIT)), "");
-
+	//__ASSERT(((arch_is_in_isr() == false) || (timeout == K_NO_WAIT)), "");
+
+	
+	CHECKIF (arch_is_in_isr() == true && timeout != K_NO_WAIT)
+	{
+		ret = -EINTR;
+		goto out;
+	}
+	
 	sys_trace_void(SYS_TRACE_ID_SEMA_TAKE);
 	k_spinlock_key_t key = k_spin_lock(&lock);
 
@@ -175,21 +178,21 @@
 #ifdef CONFIG_USERSPACE
 static inline int z_vrfy_k_sem_take(struct k_sem *sem, s32_t timeout)
 {
-	Z_OOPS(Z_SYSCALL_OBJ(sem, K_OBJ_SEM));
+	//Z_OOPS(Z_SYSCALL_OBJ(sem, K_OBJ_SEM));
 	return z_impl_k_sem_take((struct k_sem *)sem, timeout);
 }
 #include <syscalls/k_sem_take_mrsh.c>
 
 static inline void z_vrfy_k_sem_reset(struct k_sem *sem)
 {
-	Z_OOPS(Z_SYSCALL_OBJ(sem, K_OBJ_SEM));
+	//Z_OOPS(Z_SYSCALL_OBJ(sem, K_OBJ_SEM));
 	z_impl_k_sem_reset(sem);
 }
 #include <syscalls/k_sem_reset_mrsh.c>
 
 static inline unsigned int z_vrfy_k_sem_count_get(struct k_sem *sem)
 {
-	Z_OOPS(Z_SYSCALL_OBJ(sem, K_OBJ_SEM));
+	//Z_OOPS(Z_SYSCALL_OBJ(sem, K_OBJ_SEM));
 	return z_impl_k_sem_count_get(sem);
 }
 #include <syscalls/k_sem_count_get_mrsh.c>
